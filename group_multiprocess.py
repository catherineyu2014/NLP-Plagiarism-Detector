from __future__ import division
import multiprocessing
import re
import nltk
import os
import numpy as np
from math import log10, sqrt
from nltk.util import ngrams
from nltk.corpus import stopwords
from string import punctuation

# Download stopwords if not already available
nltk.download('stopwords')

# Paths relative to the current script directory
MODEL = 'trigram'  # Choose 'unigram', 'bigram', or 'trigram'
MEASURE = 'cosine'  # Choose 'cosine' or 'jaccard'
<<<<<<< HEAD
BASE_DIR = os.path.dirname(os.path.abspath(__file__))
SOURCE_FOLDER = os.path.join(BASE_DIR, 'external-detection-corpus-training', 'source-document')
SUSPICIOUS_FOLDER = os.path.join(BASE_DIR, 'external-detection-corpus-training', 'suspicious-document')
=======
DATASET = 'pan-plagiarism-corpus-2011/external-detection-corpus'
SOURCE_FOLDER = os.path.join(DATASET, 'source-document/part1')
SUSPICIOUS_FOLDER = os.path.join(DATASET, 'suspicious-document/part1')
>>>>>>> a5851745

# Debugging paths
print("Source folder:", SOURCE_FOLDER)
print("Suspicious folder:", SUSPICIOUS_FOLDER)

# Get text files
def get_text_files(folder):
    if not os.path.exists(folder):
        print(f"Folder not found: {folder}")
        return []
    return [os.path.join(folder, f) for f in os.listdir(folder) if f.endswith('.txt') and os.path.isfile(os.path.join(folder, f))]

# Remove punctuations from text
def remove_punctuation(text):
    translator = str.maketrans('', '', punctuation)
    return text.translate(translator)

# Extract n-grams from text (unigram, bigram, trigram)
def extract_ngrams(text, n=1):
    words = remove_punctuation(text.lower()).split()
    ngrams_list = list(ngrams(words, n))
    return [' '.join(gram) for gram in ngrams_list]

# Preprocess documents into sets of words or n-grams
def preprocess_documents(file, model='unigram'):
<<<<<<< HEAD
    with open(file, 'r', encoding='utf-8') as f:
        text = remove_punctuation(f.read().lower())
        if model == 'bigram':
            doc_ngrams = set(extract_ngrams(text, 2))
        elif model == 'trigram':
            doc_ngrams = set(extract_ngrams(text, 3))
        else:
            doc_ngrams = set(text.split())
    return doc_ngrams

# Multiprocess documents
=======
        try:
            with open(file, 'r', encoding='utf-8') as f:
                text = remove_punctuation(f.read().lower())
                if model == 'bigram':
                    doc_ngrams = set(extract_ngrams(text, 2))
                elif model == 'trigram':
                    doc_ngrams = set(extract_ngrams(text, 3))
                else:
                    doc_ngrams = set(text.split())
                return doc_ngrams
        except IOError as e:
            print(f"Error reading file {file}:{e}")
            return set()


#multiprocess documents
>>>>>>> a5851745
def preprocess_documents_multi(files, model='unigram'):
    print("Files to be processed:", files)  # Debugging
    with multiprocessing.Pool() as pool:
<<<<<<< HEAD
        preprocessed_docs = pool.starmap(preprocess_documents, [(file, model) for file in files])
    return preprocessed_docs

=======
        return pool.starmap(preprocess_documents, [(f,model) for f in files])
>>>>>>> a5851745
# Compute Document Frequencies (DF)
def compute_dfs_optimized(unique_words, preprocessed_documents):
    return sum(1 for doc_words in preprocessed_documents if word in doc_words)


<<<<<<< HEAD
=======
#Compute Document Frequencies using multiprocessing
def compute_dfs_multi(unique_words, preprocessed_docs):
    with multiprocessing.Pool() as pool:
        return pool.starmap(compute_dfs_optimized, [(word, preprocessed_docs) for word in unique_words])
  

>>>>>>> a5851745
# Compute Inverse Document Frequencies (IDF)
def compute_idfs(num_docs, dfs):
    return [1 + log10(num_docs / df) if df > 0 else 1 for df in dfs]

# Compute TF-IDF Weight Vector
def compute_tfidf_vector(preprocessed_doc, unique_words, idfs):
    return [1 if word in preprocessed_doc else 0 for word in unique_words]

# Cosine Similarity
def cosine_similarity(vec1, vec2):
    dot_product = np.dot(vec1, vec2)
    magnitude = sqrt(sum(v**2 for v in vec1)) * sqrt(sum(v**2 for v in vec2))
    return dot_product / magnitude if magnitude else 0

# Jaccard Similarity
def jaccard_similarity(vec1, vec2):
    intersection = sum(min(v1, v2) for v1, v2 in zip(vec1, vec2))
    union = sum(max(v1, v2) for v1, v2 in zip(vec1, vec2))
    return intersection / union if union else 0

# Remove stopwords
def eliminate_stopwords(words):
    stop_words = set(stopwords.words('english'))
    return [word for word in words if not any(w in stop_words for w in word.split())]

# Function to compare vectors and write output
def checker(args):
    (i, s_vec), (j, src_vec) = args
    if MEASURE == 'cosine':
        similarity = cosine_similarity(s_vec, src_vec)
    elif MEASURE == 'jaccard':
        similarity = jaccard_similarity(s_vec, src_vec)
    if similarity > 0.0:
        with open(output_file, 'a', encoding='utf-8') as out:
            out.write(f"Suspicious doc {i}, Source doc {j}, Similarity: {similarity:.4f}\n")
    if (i * len(source_vectors) + j) % 10 == 0:
        print(f"Processed comparison {i * len(source_vectors) + j}")

# Main Execution
if __name__ == "__main__":
    # Load source and suspicious files
    source_files = get_text_files(SOURCE_FOLDER)
    suspicious_files = get_text_files(SUSPICIOUS_FOLDER)

    # Combine all files for vocabulary creation
    all_files = source_files + suspicious_files

    # Preprocess documents into sets of n-grams or words
    print("Preprocessing documents...")
    preprocessed_documents = preprocess_documents_multi(all_files, MODEL)

    # Extract unique terms or n-grams
    unique_terms = set()
    for doc_words in preprocessed_documents:
        unique_terms.update(doc_words)
    unique_terms = eliminate_stopwords(unique_terms)

    # Compute DF and IDF
    NUM_DOCS = len(preprocessed_documents)
    print("Computing document frequencies (DF)...")
    dfs = compute_dfs_optimized(unique_terms, preprocessed_documents)
    print("Computing inverse document frequencies (IDF)...")
    idfs = compute_idfs(NUM_DOCS, dfs)

    # Compute TF-IDF vectors
    print("Computing TF-IDF vectors...")
    tfidf_vectors = [compute_tfidf_vector(doc_words, unique_terms, idfs) for doc_words in preprocessed_documents]

    # Compare each suspicious document with all source documents
    print("Comparing documents...")
    output_file = "similarity_results.txt"
    with open(output_file, 'w', encoding='utf-8') as out:
        suspicious_vectors = tfidf_vectors[len(source_files):]
        source_vectors = tfidf_vectors[:len(source_files)]

        with multiprocessing.Pool() as pool:
<<<<<<< HEAD
            args = [((i, s_vec), (j, src_vec)) for i, s_vec in enumerate(suspicious_vectors) for j, src_vec in enumerate(source_vectors)]
            pool.map(checker, args)

=======
                args=[(i,s_vec, j, src_vec, output_file, len(source_vectors))
                for i, s_vec in enumerate(suspicious_vectors)
                for j, src_vec in enumerate(source_vectors)]
                pool.starmap(checker, args)
>>>>>>> a5851745
    print(f"Processing complete. Results written to {output_file}.")<|MERGE_RESOLUTION|>--- conflicted
+++ resolved
@@ -15,15 +15,9 @@
 # Paths relative to the current script directory
 MODEL = 'trigram'  # Choose 'unigram', 'bigram', or 'trigram'
 MEASURE = 'cosine'  # Choose 'cosine' or 'jaccard'
-<<<<<<< HEAD
-BASE_DIR = os.path.dirname(os.path.abspath(__file__))
-SOURCE_FOLDER = os.path.join(BASE_DIR, 'external-detection-corpus-training', 'source-document')
-SUSPICIOUS_FOLDER = os.path.join(BASE_DIR, 'external-detection-corpus-training', 'suspicious-document')
-=======
-DATASET = 'pan-plagiarism-corpus-2011/external-detection-corpus'
+DATASET = '/Users/walkertupman/Downloads/external-detection-corpus-training'
 SOURCE_FOLDER = os.path.join(DATASET, 'source-document/part1')
 SUSPICIOUS_FOLDER = os.path.join(DATASET, 'suspicious-document/part1')
->>>>>>> a5851745
 
 # Debugging paths
 print("Source folder:", SOURCE_FOLDER)
@@ -48,61 +42,41 @@
     return [' '.join(gram) for gram in ngrams_list]
 
 # Preprocess documents into sets of words or n-grams
-def preprocess_documents(file, model='unigram'):
-<<<<<<< HEAD
-    with open(file, 'r', encoding='utf-8') as f:
-        text = remove_punctuation(f.read().lower())
-        if model == 'bigram':
-            doc_ngrams = set(extract_ngrams(text, 2))
-        elif model == 'trigram':
-            doc_ngrams = set(extract_ngrams(text, 3))
-        else:
-            doc_ngrams = set(text.split())
-    return doc_ngrams
+def preprocess_documents(files, model='unigram'):
+    preprocessed_documents = []
+    for i, file in enumerate(files):
+        with open(file, 'r', encoding='utf-8') as f:
+            text = remove_punctuation(f.read().lower())
+            if model == 'bigram':
+                doc_ngrams = set(extract_ngrams(text, 2))
+            elif model == 'trigram':
+                doc_ngrams = set(extract_ngrams(text, 3))
+            else:
+                doc_ngrams = set(text.split())
+            preprocessed_documents.append(doc_ngrams)
+        if i % 10 == 0:
+            print(f"Preprocessed {i}/{len(files)} documents.")
+    return preprocessed_documents
 
 # Multiprocess documents
-=======
-        try:
-            with open(file, 'r', encoding='utf-8') as f:
-                text = remove_punctuation(f.read().lower())
-                if model == 'bigram':
-                    doc_ngrams = set(extract_ngrams(text, 2))
-                elif model == 'trigram':
-                    doc_ngrams = set(extract_ngrams(text, 3))
-                else:
-                    doc_ngrams = set(text.split())
-                return doc_ngrams
-        except IOError as e:
-            print(f"Error reading file {file}:{e}")
-            return set()
-
-
-#multiprocess documents
->>>>>>> a5851745
 def preprocess_documents_multi(files, model='unigram'):
     print("Files to be processed:", files)  # Debugging
     with multiprocessing.Pool() as pool:
-<<<<<<< HEAD
-        preprocessed_docs = pool.starmap(preprocess_documents, [(file, model) for file in files])
+        preprocessed_docs=pool.map(preprocess_documents, files)
     return preprocessed_docs
-
-=======
-        return pool.starmap(preprocess_documents, [(f,model) for f in files])
->>>>>>> a5851745
 # Compute Document Frequencies (DF)
 def compute_dfs_optimized(unique_words, preprocessed_documents):
     return sum(1 for doc_words in preprocessed_documents if word in doc_words)
 
 
-<<<<<<< HEAD
-=======
 #Compute Document Frequencies using multiprocessing
 def compute_dfs_multi(unique_words, preprocessed_docs):
-    with multiprocessing.Pool() as pool:
-        return pool.starmap(compute_dfs_optimized, [(word, preprocessed_docs) for word in unique_words])
-  
+    num_cores=multiprocessing.cpu_count()
+    with multiprocessing.Pool(processes=num_cores) as pool:
+        args=[(word,preprocessed_documents) for word in unique_words]
+        results=pool.map(compute_dfs_optimized,args)
+    return results
 
->>>>>>> a5851745
 # Compute Inverse Document Frequencies (IDF)
 def compute_idfs(num_docs, dfs):
     return [1 + log10(num_docs / df) if df > 0 else 1 for df in dfs]
@@ -179,14 +153,6 @@
         source_vectors = tfidf_vectors[:len(source_files)]
 
         with multiprocessing.Pool() as pool:
-<<<<<<< HEAD
-            args = [((i, s_vec), (j, src_vec)) for i, s_vec in enumerate(suspicious_vectors) for j, src_vec in enumerate(source_vectors)]
-            pool.map(checker, args)
-
-=======
-                args=[(i,s_vec, j, src_vec, output_file, len(source_vectors))
-                for i, s_vec in enumerate(suspicious_vectors)
-                for j, src_vec in enumerate(source_vectors)]
-                pool.starmap(checker, args)
->>>>>>> a5851745
+                args=[((i,s_vec),(j,src_vec)) for (i,s_vec) in enumerate(suspicious_vectors) for (j,src_vec) in enumerate(source_vectors)]
+                pool.map(checker,args)
     print(f"Processing complete. Results written to {output_file}.")